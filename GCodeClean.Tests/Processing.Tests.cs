--- conflicted
+++ resolved
@@ -68,11 +68,8 @@
                 new Line("G0 X35.747 Y46.824")
             };
 
-<<<<<<< HEAD
-            // Note that cleaning up the redundant preamble context above is performed by DedupContext
+            // Note: that cleaning up the redundant preamble context above is performed by DedupContext
 
-=======
->>>>>>> 7ddadd66
             var firstPhaseLines = sourceLines.ProcessLinesFirstPhase(false);
             var preambleContext = await firstPhaseLines.BuildPreamble(Default.Preamble());
 
