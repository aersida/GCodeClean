// Copyright (c) 2023-2024 - Lee HUMPHRIES (lee@md8n.com). All rights reserved.
// Licensed under the AGPL license. See LICENSE.txt file in the project root for details.

using System;
using System.Collections.Generic;
using System.Linq;

using GCodeClean.Processing;
using GCodeClean.Shared;


namespace GCodeClean.Merge
{       
    public static class Merge
    {
        public static async IAsyncEnumerable<string> MergeFileAsync (this string inputFolder)
        {
            if (!inputFolder.FolderExists())
            {
                yield return "No such folder found. Nothing to see here, move along.";
                yield return "Failure";
                yield break;
            }

            var nodes = inputFolder.GetNodes().ToList();

            //AnsiConsole.MarkupLine($"Nodes:");
            //foreach (var node in nodes.Select(n => (n.Id, n.Start, n.End))) {
            //    AnsiConsole.MarkupLine($"[bold yellow]{node}[/]");
            //}

            var currentDistance = nodes.TotalDistance(nodes.Select(n => n.Id).ToList());

            Node? firstNode = null;
            List<Edge> pairedEdges = [];

<<<<<<< HEAD
            await foreach (var (seq, subSeq) in nodes.Select(n => (n.Seq, n.SubSeq)).Distinct().ToAsyncEnumerable()) {
                yield return $"Processing sub-sequence {seq}:{subSeq}";
=======
            foreach (var (seq, subSeq) in nodes.Select(n => (n.Seq, n.SubSeq)).Distinct()) {
                Console.WriteLine($"Processing sub-sequence {seq}:{subSeq}");
>>>>>>> 4980b450
                var subSeqNodes = nodes.Where(n => n.Seq == seq && n.SubSeq == subSeq).ToList();
                if (subSeqNodes.Count > 1) {
                    // Reorder the subsequence of nodes with respect to themselves
                    var subSeqEdges = subSeqNodes.TravellingReorder();
                    var firstSubSeqNode = nodes.GetNode(subSeqEdges[0].PrevId);
                    if (pairedEdges.Count > 0 || firstNode != null) {
                        // Determine if the subsequence of nodes should be 'rotated' with respect to the preceeding node
                        subSeqEdges = subSeqEdges.MaybeRotate(pairedEdges.LastPairedNode(firstNode, nodes), nodes);
                        // Create a joining edge from the preceeding node to the subsequence of edges
                        var joiningEdge = pairedEdges.JoinEdge(firstNode, firstSubSeqNode, nodes);
                        pairedEdges.Add(joiningEdge);
                    }
                    pairedEdges.AddRange(subSeqEdges);
                } else {
                    // Handle a sub sequence only having one node
                    var firstSubSeqNode = subSeqNodes[0];
                    if (pairedEdges.Count > 0 || firstNode != null) {
                        var joiningEdge = pairedEdges.JoinEdge(firstNode, firstSubSeqNode, nodes);
                        pairedEdges.Add(joiningEdge);
                    } else {
                        // Handle the first sub sequence only having one node
                        firstNode = subSeqNodes[0];
                    }
                }
            }

            //AnsiConsole.MarkupLine($"Pairings that were good:");
            //foreach (var pair in pairedEdges.Select(tps => (tps.PrevId, tps.NextId, tps.Distance, tps.Weighting))) {
            //    AnsiConsole.MarkupLine($"[bold yellow]{pair}[/]");
            //}
            var nodeIdList = pairedEdges.GetNodeIds();
            var newDistance = nodes.TotalDistance(nodeIdList);

<<<<<<< HEAD
            yield return $"Total distinct tools: {nodes.Select(n => n.Tool).Distinct().Count()}";
            yield return $"Total nodes: {nodes.Count}";
            yield return $"Total edges: {pairedEdges.Count}";
=======
            Console.WriteLine($"Total distinct tools: {nodes.Select(n => n.Tool).Distinct().Count()}");
            Console.WriteLine($"Total nodes: {nodes.Count}");
            Console.WriteLine($"Total edges: {pairedEdges.Count}");
>>>>>>> 4980b450

            var (startIds, endIds) = pairedEdges.GetStartsAndEnds();
            yield return $"Starting node Id: {string.Join(',', startIds)}";
            yield return $"Ending node Id: {string.Join(',', endIds)}";

            yield return $"Current travelling distance: {currentDistance}";
            yield return $"New travelling distance: {newDistance}";

            yield return "Commencing file merge";

            int mergeResult = inputFolder.MergeNodes(pairedEdges.GetNodes(nodes));
            yield return mergeResult == 0 ? "Merge Success" : "Merge Failure";

            yield return "Completed file merge";
        }

        private static List<Edge> MaybeRotate(this List<Edge> subSeqEdges, Node prevNode, List<Node> nodes) {
            // Make a decision about rotating the whole list
            var firstNode = nodes.GetNode(subSeqEdges[0].PrevId);
            var lastNode = nodes.GetNode(subSeqEdges[^1].NextId);
            var (prevId, distance) = subSeqEdges.Select(sse => (prevId: sse.PrevId, distance: (prevNode.End, nodes.GetNode(sse.PrevId).Start).Distance())).OrderBy(se => se.distance).First();
            var maxWeighting = subSeqEdges.Where(sse => sse.Weighting < 100).Select(sse => sse.Weighting).Max();
            var lastToFirstEdge = new Edge(lastNode.Id, firstNode.Id, (lastNode.End, firstNode.Start).Distance(), maxWeighting);
            if (lastToFirstEdge.Distance < distance) {
                var maxEdgeIx = subSeqEdges.FindIndex(sse => sse.PrevId == prevId);
                subSeqEdges = [.. subSeqEdges[(maxEdgeIx + 1)..], lastToFirstEdge, .. subSeqEdges[0..maxEdgeIx]];
            }

            return subSeqEdges;
        }

        private static Edge JoinEdge(this List<Edge> pairedEdges, Node? firstNode, Node firstSubSeqNode, List<Node> nodes) {
            var lastPairedNode = pairedEdges.LastPairedNode(firstNode, nodes);
            short weighting = pairedEdges.Count > 0 ? pairedEdges[^1].Weighting : (short)20;
            return new Edge(lastPairedNode.Id, firstSubSeqNode.Id, (lastPairedNode.End, firstSubSeqNode.Start).Distance(), weighting);
        }

        private static Node LastPairedNode(this List<Edge> pairedEdges, Node? firstNode, List<Node> nodes) {
            return (Node)(firstNode != null ? firstNode : nodes.GetNode(pairedEdges[^1].NextId));
        }

        private static List<Edge> MaybeRotate(this List<Edge> subSeqEdges, Node prevNode, List<Node> nodes) {
            // Make a decision about rotating the whole list
            var firstNode = nodes.GetNode(subSeqEdges[0].PrevId);
            var lastNode = nodes.GetNode(subSeqEdges[^1].NextId);
            var (prevId, distance) = subSeqEdges.Select(sse => (prevId: sse.PrevId, distance: (prevNode.End, nodes.GetNode(sse.PrevId).Start).Distance())).OrderBy(se => se.distance).First();
            var maxWeighting = subSeqEdges.Where(sse => sse.Weighting < 100).Select(sse => sse.Weighting).Max();
            var lastToFirstEdge = new Edge(lastNode.Id, firstNode.Id, (lastNode.End, firstNode.Start).Distance(), maxWeighting);
            if (lastToFirstEdge.Distance < distance) {
                var maxEdgeIx = subSeqEdges.FindIndex(sse => sse.PrevId == prevId);
                subSeqEdges = [.. subSeqEdges[(maxEdgeIx + 1)..], lastToFirstEdge, .. subSeqEdges[0..maxEdgeIx]];
            }

            return subSeqEdges;
        }

        private static Edge JoinEdge(this List<Edge> pairedEdges, Node? firstNode, Node firstSubSeqNode, List<Node> nodes) {
            var lastPairedNode = pairedEdges.LastPairedNode(firstNode, nodes);
            short weighting = pairedEdges.Count > 0 ? pairedEdges[^1].Weighting : (short)20;
            return new Edge(lastPairedNode.Id, firstSubSeqNode.Id, (lastPairedNode.End, firstSubSeqNode.Start).Distance(), weighting);
        }

        private static Node LastPairedNode(this List<Edge> pairedEdges, Node? firstNode, List<Node> nodes) {
            return (Node)(firstNode != null ? firstNode : nodes.GetNode(pairedEdges[^1].NextId));
        }
    }
}<|MERGE_RESOLUTION|>--- conflicted
+++ resolved
@@ -34,13 +34,8 @@
             Node? firstNode = null;
             List<Edge> pairedEdges = [];
 
-<<<<<<< HEAD
             await foreach (var (seq, subSeq) in nodes.Select(n => (n.Seq, n.SubSeq)).Distinct().ToAsyncEnumerable()) {
                 yield return $"Processing sub-sequence {seq}:{subSeq}";
-=======
-            foreach (var (seq, subSeq) in nodes.Select(n => (n.Seq, n.SubSeq)).Distinct()) {
-                Console.WriteLine($"Processing sub-sequence {seq}:{subSeq}");
->>>>>>> 4980b450
                 var subSeqNodes = nodes.Where(n => n.Seq == seq && n.SubSeq == subSeq).ToList();
                 if (subSeqNodes.Count > 1) {
                     // Reorder the subsequence of nodes with respect to themselves
@@ -74,15 +69,9 @@
             var nodeIdList = pairedEdges.GetNodeIds();
             var newDistance = nodes.TotalDistance(nodeIdList);
 
-<<<<<<< HEAD
             yield return $"Total distinct tools: {nodes.Select(n => n.Tool).Distinct().Count()}";
             yield return $"Total nodes: {nodes.Count}";
             yield return $"Total edges: {pairedEdges.Count}";
-=======
-            Console.WriteLine($"Total distinct tools: {nodes.Select(n => n.Tool).Distinct().Count()}");
-            Console.WriteLine($"Total nodes: {nodes.Count}");
-            Console.WriteLine($"Total edges: {pairedEdges.Count}");
->>>>>>> 4980b450
 
             var (startIds, endIds) = pairedEdges.GetStartsAndEnds();
             yield return $"Starting node Id: {string.Join(',', startIds)}";
